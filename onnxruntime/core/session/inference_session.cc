// Copyright (c) Microsoft Corporation. All rights reserved.
// Licensed under the MIT License.

#ifdef _WIN32
#pragma warning(disable : 4267)
#endif

#include "core/session/inference_session.h"

#include <memory>
#include <sstream>
#include <unordered_set>
#include <list>
#include <thread>

#include "core/common/logging/logging.h"
#include "core/platform/notification.h"
#include "core/platform/ort_mutex.h"
#include "core/platform/threadpool.h"
#include "core/graph/graph_viewer.h"
#include "core/graph/graph_utils.h"
#include "core/graph/model.h"
#include "core/framework/allocatormgr.h"
#include "core/framework/customregistry.h"
#include "core/framework/environment.h"
#include "core/framework/error_code_helper.h"
#include "core/framework/execution_frame.h"
#include "core/framework/feeds_fetches_manager.h"
#include "core/framework/graph_partitioner.h"
#include "core/framework/kernel_def_builder.h"
#include "core/framework/kernel_registry.h"
#include "core/framework/ml_value_patterns_planner.h"
#include "core/framework/mldata_type_utils.h"
#include "core/framework/mlvalue_name_idx_map.h"
#include "core/framework/sequential_executor.h"
#include "core/framework/op_kernel_context_internal.h"
#include "core/framework/parallel_executor.h"
#include "core/framework/session_state_initializer.h"
#include "core/framework/tensorprotoutils.h"
#include "core/framework/tensor_type_and_shape.h"
#include "core/framework/utils.h"
#include "core/optimizer/transformer_memcpy.h"
#include "core/optimizer/graph_transformer.h"
#include "core/optimizer/insert_cast_transformer.h"
#include "core/optimizer/transformer_memcpy.h"
#include "core/providers/cpu/cpu_execution_provider.h"
#include "core/session/IOBinding.h"
#include "core/session/custom_ops.h"
#include "core/util/protobuf_parsing_utils.h"
#include "core/optimizer/rule_based_graph_transformer.h"
#include "core/optimizer/graph_transformer_utils.h"

using namespace ONNX_NAMESPACE;

namespace onnxruntime {
namespace {
template <typename T>
const T* GetDateFormatString();

template <>
inline const char* GetDateFormatString<char>() {
  return "%Y-%m-%d_%H-%M-%S";
}
#ifdef _WIN32
template <>
inline const wchar_t* GetDateFormatString<wchar_t>() {
  return L"%Y-%m-%d_%H-%M-%S";
}
#endif
//TODO: use LoggingManager::GetTimestamp and date::operator<<
// (see ostream_sink.cc for an example)
// to simplify this and match the log file timestamp format.
template <typename T>
inline std::basic_string<T> GetCurrentTimeString() {
  auto now = std::chrono::system_clock::now();
  auto in_time_t = std::chrono::system_clock::to_time_t(now);
  std::tm local_tm;  // NOLINT

#ifdef _WIN32
  ORT_ENFORCE(localtime_s(&local_tm, &in_time_t) == 0);
#else
  localtime_r(&in_time_t, &local_tm);
#endif

  T time_str[32];
  OrtStrftime<T>(time_str, sizeof(time_str), GetDateFormatString<T>(), &local_tm);
  return std::basic_string<T>(time_str);
}
}  // namespace

InferenceSession::InferenceSession(const SessionOptions& session_options, logging::LoggingManager* logging_manager)
    : session_state_{execution_providers_},
      session_options_{session_options},
      graph_transformation_mgr_{session_options_.max_num_graph_transformation_steps},
      logging_manager_{logging_manager},
      insert_cast_transformer_{"CastFloat16Transformer"} {
  ORT_ENFORCE(Environment::IsInitialized(),
              "Environment must be initialized before creating an InferenceSession.");

  InitLogger(logging_manager);

  // The threadpool is currently evolving.  We will always create a per session threadpool.
  // Beyond this, we will create a global thread pool to share across sessions.
  {
    int pool_size = session_options_.session_thread_pool_size <= 0
                        ? std::thread::hardware_concurrency() / 2
                        : session_options_.session_thread_pool_size;

    thread_pool_ = std::make_unique<onnxruntime::concurrency::ThreadPool>("SESSION", pool_size);
  }

  session_state_.SetThreadPool(thread_pool_.get());
  session_state_.SetEnableMemoryPattern(session_options.enable_mem_pattern && session_options.enable_sequential_execution);
  session_profiler_.Initialize(session_logger_);
  session_state_.SetProfiler(session_profiler_);
  if (session_options.enable_profiling) {
    StartProfiling(session_options.profile_file_prefix);
  }
}

InferenceSession::~InferenceSession() {
  if (session_options_.enable_profiling) {
    try {
      EndProfiling();
    } catch (std::exception& e) {
      // TODO: Currently we have no way to transport this error to the API user
      // Maybe this should be refactored, so that profiling must be explicitly
      // started and stopped via C-API functions.
      // And not like now a session option and therefore profiling must be started
      // and stopped implicitly.
      LOGS(*session_logger_, ERROR) << "Error during EndProfiling(): " << e.what();
    } catch (...) {
      LOGS(*session_logger_, ERROR) << "Unknown error during EndProfiling()";
    }
  }
}

const SessionOptions& InferenceSession::GetSessionOptions() const {
  return session_options_;
}

common::Status InferenceSession::RegisterExecutionProvider(std::unique_ptr<IExecutionProvider> p_exec_provider) {
  if (p_exec_provider == nullptr) {
    return Status(common::ONNXRUNTIME, common::FAIL, "Received nullptr for exec provider");
  }

  std::string provider_type = p_exec_provider->Type();
  VLOGS(*session_logger_, 1) << "Adding execution provider of type: " << provider_type;
  execution_providers_.Add(provider_type, std::move(p_exec_provider));

  return Status::OK();
}

common::Status InferenceSession::RegisterGraphTransformer(std::unique_ptr<onnxruntime::GraphTransformer> p_graph_transformer,
                                                          TransformerLevel level) {
  if (p_graph_transformer == nullptr) {
    return Status(common::ONNXRUNTIME, common::FAIL, "Received nullptr for graph transformer");
  }
  return graph_transformation_mgr_.Register(std::move(p_graph_transformer), level);
}

common::Status InferenceSession::AddCustomTransformerList(const std::vector<std::string>& transformers_to_enable) {
  std::copy(transformers_to_enable.begin(), transformers_to_enable.end(),
            std::back_inserter(transformers_to_enable_));

  return Status::OK();
}

common::Status InferenceSession::AddCustomOpDomains(const std::vector<OrtCustomOpDomain*>& op_domains) {
  std::shared_ptr<CustomRegistry> custom_registry;
  ORT_RETURN_IF_ERROR(CreateCustomRegistry(op_domains, custom_registry));
  RegisterCustomRegistry(custom_registry);
  return Status::OK();
}

common::Status InferenceSession::RegisterCustomRegistry(std::shared_ptr<CustomRegistry> custom_registry) {
  if (custom_registry == nullptr) {
    return Status(common::ONNXRUNTIME, common::FAIL, "Received nullptr for custom registry");
  }

  custom_registries_.push_back(custom_registry);

  // Insert session-level customized kernel registry.
  kernel_registry_manager_.RegisterKernelRegistry(custom_registry->GetKernelRegistry());
  //    if (custom_schema_registries_.empty())
  //      custom_schema_registries_.push_back();
  custom_schema_registries_.push_back(custom_registry->GetOpschemaRegistry());
  return Status::OK();
}

common::Status InferenceSession::Load(std::function<common::Status(std::shared_ptr<Model>&)> loader, const std::string& event_name) {
  Status status = Status::OK();
  auto tp = session_profiler_.StartTime();
  try {
    std::lock_guard<onnxruntime::OrtMutex> l(session_mutex_);
    if (is_model_loaded_) {  // already loaded
      LOGS(*session_logger_, ERROR) << "This session already contains a loaded model.";
      return common::Status(common::ONNXRUNTIME, common::MODEL_LOADED,
                            "This session already contains a loaded model.");
    }

    std::shared_ptr<onnxruntime::Model> p_tmp_model;
    status = loader(p_tmp_model);
    ORT_RETURN_IF_ERROR(status);

    model_ = p_tmp_model;

    status = DoPostLoadProcessing(*model_);
    ORT_RETURN_IF_ERROR(status);

    // all steps complete, mark the model as loaded.
    is_model_loaded_ = true;
  } catch (const std::exception& ex) {
    status = Status(common::ONNXRUNTIME, common::FAIL, "Exception during loading: " + std::string(ex.what()));
  } catch (...) {
    LOGS(*session_logger_, ERROR) << "Unknown exception in Load()";
    status = Status(common::ONNXRUNTIME, common::RUNTIME_EXCEPTION, "Encountered unknown exception in Load()");
  }

  if (session_profiler_.FEnabled()) {
    session_profiler_.EndTimeAndRecordEvent(profiling::SESSION_EVENT, event_name, tp);
  }

  return status;
}

template <typename T>
common::Status InferenceSession::Load(const std::basic_string<T>& model_uri) {
  model_location_ = ToWideString(model_uri);
  auto loader = [this](std::shared_ptr<onnxruntime::Model>& model) {
    return onnxruntime::Model::Load(model_location_, model, HasLocalSchema() ? &custom_schema_registries_ : nullptr);
  };

  common::Status st = Load(loader, "model_loading_uri");
  if (!st.IsOK()) {
    std::ostringstream oss;
    oss << "Load model from " << ToMBString(model_uri) << " failed:" << st.ErrorMessage();
    return common::Status(st.Category(), st.Code(), oss.str());
  }
  return Status::OK();
}

common::Status InferenceSession::Load(const std::string& model_uri) {
  return Load<char>(model_uri);
}

#ifdef _WIN32
common::Status InferenceSession::Load(const std::wstring& model_uri) {
  return Load<PATH_CHAR_TYPE>(model_uri);
}
#endif

common::Status InferenceSession::Load(const ModelProto& model_proto) {
  auto loader = [this, &model_proto](std::shared_ptr<onnxruntime::Model>& model) {
    return onnxruntime::Model::Load(model_proto, model, HasLocalSchema() ? &custom_schema_registries_ : nullptr);
  };

  return Load(loader, "model_loading_proto");
}

common::Status InferenceSession::Load(std::unique_ptr<ModelProto> p_model_proto) {
  auto loader = [this, &p_model_proto](std::shared_ptr<onnxruntime::Model>& model) {
    return onnxruntime::Model::Load(std::move(p_model_proto), model,
                                    HasLocalSchema() ? &custom_schema_registries_ : nullptr);
  };

  return Load(loader, "model_loading_proto");
}

common::Status InferenceSession::Load(std::istream& model_istream) {
  auto loader = [this, &model_istream](std::shared_ptr<onnxruntime::Model>& model) {
    ModelProto model_proto;

    google::protobuf::io::IstreamInputStream zero_copy_input(&model_istream);
    const bool result = model_proto.ParseFromZeroCopyStream(&zero_copy_input) && model_istream.eof();
    if (!result) {
      return Status(common::ONNXRUNTIME, common::INVALID_PROTOBUF,
                    "Failed to load model because protobuf parsing failed.");
    }

    return onnxruntime::Model::Load(model_proto, model, HasLocalSchema() ? &custom_schema_registries_ : nullptr);
  };

  return Load(loader, "model_loading_istream");
}

common::Status InferenceSession::Save(std::ostream& model_ostream) {
  if (session_options_.clean_initializers) {
    return common::Status(common::ONNXRUNTIME, common::INVALID_GRAPH,
                          "Model cannot be saved as ONNX from if option clean_initializers is true.");
  }
  common::Status status = common::Status::OK();
  auto tp = session_profiler_.StartTime();
  try {
    std::lock_guard<onnxruntime::OrtMutex> l(session_mutex_);
    if (!is_model_loaded_) {  // already loaded
      LOGS(*session_logger_, ERROR) << "This session does not contain any loaded model.";
      return common::Status(common::ONNXRUNTIME, common::MODEL_LOADED,
                            "This session does not contain any loaded model.");
    }

    status = model_->SaveONNXModel(model_ostream);

    ORT_RETURN_IF_ERROR(status);
  } catch (const std::exception& ex) {
    status = Status(common::ONNXRUNTIME, common::FAIL, "Exception during saving: " + std::string(ex.what()));
  } catch (...) {
    LOGS(*session_logger_, ERROR) << "Unknown exception in Save()";
    status = Status(common::ONNXRUNTIME, common::RUNTIME_EXCEPTION, "Encountered unknown exception in Save()");
  }

  if (session_profiler_.FEnabled()) {
    session_profiler_.EndTimeAndRecordEvent(profiling::SESSION_EVENT, "Save", tp);
  }

  return status;
}

common::Status InferenceSession::TransformGraph(onnxruntime::Graph& graph,
                                                const onnxruntime::GraphTransformerManager& graph_transformer_mgr,
                                                const ExecutionProviders& providers,
                                                KernelRegistryManager& kernel_registry_manager,
                                                const InsertCastTransformer& insert_cast_transformer,
                                                SessionState& session_state) {
  // The transformer order:
  // 1. built-in graph rewriter
  // 2. each execution provider's transformer
  // 3. do node placement according to kernel definition
  // 4. insert copy nodes
  // 5. insert cast nodes.

  // first apply global(execution provider independent),  level 1(default/system/basic) graph to graph optimizations
  ORT_RETURN_IF_ERROR(graph_transformer_mgr.ApplyTransformers(graph, TransformerLevel::Level1));

  // Do partitioning based on execution providers' capability.
  GraphPartitioner partitioner(kernel_registry_manager, providers);
  ORT_RETURN_IF_ERROR(partitioner.Partition(graph, session_state.ExportDll(), session_state.GetMutableFuncMgr()));

  // apply transformers except default transformers
  // Default transformers are required for correctness and they are owned and run by inference session
  for (int i = static_cast<int>(TransformerLevel::Level1); i < static_cast<int>(TransformerLevel::MaxTransformerLevel); i++) {
    ORT_RETURN_IF_ERROR(graph_transformer_mgr.ApplyTransformers(graph, static_cast<TransformerLevel>(i)));
  }

  bool modified = false;
  // Insert cast node/s.
  ORT_RETURN_IF_ERROR(insert_cast_transformer.Apply(graph, modified));

  // Now every node should be already assigned to an execution provider
  for (auto& node : graph.Nodes()) {
    if (node.GetExecutionProviderType().empty()) {
      std::ostringstream oss;
      oss << "Could not find an implementation for the node ";
      if (!node.Name().empty()) oss << node.Name() << ":";
      oss << node.OpType();
      if (node.Op()) {
        oss << "(" << node.Op()->since_version() << ")";
      }
      return Status(common::ONNXRUNTIME, common::NOT_IMPLEMENTED, oss.str());
    }
  }

  std::vector<std::string> provider_types;
  for (auto& provider_ptr : providers) {
    provider_types.push_back(provider_ptr->Type());
  }

  // Insert copy node/s.
  MemcpyTransformer copy_transformer{provider_types, kernel_registry_manager};
  ORT_RETURN_IF_ERROR(copy_transformer.Apply(graph, modified));

  return common::Status::OK();
}

/// Create SessionState instance for each subgraph as we need that for the GraphPartitioner
/// This will be initialized by InitializeSubgraphSessions.
common::Status InferenceSession::CreateSubgraphSessionState(Graph& graph, SessionState& session_state) {
  for (auto& node : graph.Nodes()) {
    for (auto& entry : node.GetAttributeNameToMutableSubgraphMap()) {
      auto& name = entry.first;
      Graph* subgraph = entry.second;
      ORT_ENFORCE(subgraph, "Main Graph instance should have populated all subgraphs when being resolved.");

      auto subgraph_session_state = std::make_unique<SessionState>(execution_providers_);
      subgraph_session_state->SetProfiler(session_profiler_);
      subgraph_session_state->SetLogger(*session_logger_);
      // Pass threadpool to subgraph
      subgraph_session_state->SetThreadPool(session_state.GetThreadPool());

      // recurse
      ORT_RETURN_IF_ERROR(CreateSubgraphSessionState(*subgraph, *subgraph_session_state));

      // add the subgraph SessionState instance to the parent graph SessionState so it can be retrieved
      // by Compute() via OpKernelContextInternal.
      session_state.AddSubgraphSessionState(node.Index(), name, std::move(subgraph_session_state));
    }
  }

  return Status::OK();
}

/// iterate nodes in graph looking for ones with graph attribute/s
/// @param graph The graph to iterate
/// @param session_state The SessionState instance for 'graph'.
/// @remarks We pass in graph and session_state so we can handled nested subgraphs in the future
common::Status InferenceSession::InitializeSubgraphSessions(Graph& graph, SessionState& session_state) {
  for (auto& node : graph.Nodes()) {
    for (const auto& entry : node.GetAttributeNameToMutableSubgraphMap()) {
      auto& name = entry.first;
      Graph& subgraph = *entry.second;

      SessionState* subgraph_session_state = session_state.GetMutableSubgraphSessionState(node.Index(), name);
      ORT_ENFORCE(subgraph_session_state, "CreateSubgraphSessionState should have created an entry earlier.");

      // setup everything required to execute the subgraph and save it in subgraph_session_state
      SessionStateInitializer initializer{model_location_, subgraph, *subgraph_session_state, execution_providers_,
                                          kernel_registry_manager_};

      const auto implicit_inputs = node.ImplicitInputDefs();
      ORT_RETURN_IF_ERROR(initializer.CreatePlan(&node, &implicit_inputs,
                                                 session_options_.enable_sequential_execution));

<<<<<<< HEAD
      ORT_RETURN_IF_ERROR(initializer.InitializeAndSave(&node.ImplicitInputDefs(), session_options_.clean_initializers));
=======
      ORT_RETURN_IF_ERROR(initializer.InitializeAndSave(&implicit_inputs));
>>>>>>> 628f4c3a

      // LOGS(*session_logger_, VERBOSE) << std::make_pair(subgraph_info.session_state->GetExecutionPlan(),
      //                                                   &*subgraph_info.session_state);

      // recurse
      ORT_RETURN_IF_ERROR(InitializeSubgraphSessions(subgraph, *subgraph_session_state));
    }
  }

  return Status::OK();
}

common::Status InferenceSession::Initialize() {
  Status status = Status::OK();
  auto tp = session_profiler_.StartTime();

  try {
    LOGS(*session_logger_, INFO) << "Initializing session.";
    std::lock_guard<onnxruntime::OrtMutex> l(session_mutex_);
    if (!is_model_loaded_) {
      LOGS(*session_logger_, ERROR) << "Model was not loaded";
      return common::Status(common::ONNXRUNTIME, common::FAIL, "Model was not loaded.");
    }

    if (is_inited_) {  // already initialized
      LOGS(*session_logger_, INFO) << "Session has already been initialized.";
      return common::Status::OK();
    }

    // Register default CPUExecutionProvider if user didn't provide it through the Register() calls
    if (!execution_providers_.Get(onnxruntime::kCpuExecutionProvider)) {
      LOGS(*session_logger_, INFO) << "Adding default CPU execution provider.";
      CPUExecutionProviderInfo epi{session_options_.enable_cpu_mem_arena};
      ORT_RETURN_IF_ERROR(execution_providers_.Add(onnxruntime::kCpuExecutionProvider,
                                                   std::make_unique<CPUExecutionProvider>(epi)));
    }

    // add predefined transformers
    AddPredefinedTransformers(graph_transformation_mgr_, session_options_.graph_optimization_level, transformers_to_enable_);

    onnxruntime::Graph& graph = model_->MainGraph();

    // Collect the kernel registries from execution provider instances;
    // There are 2 kinds of kernel registries with priority from high to low as below,
    // 1. Custom execution provider type specific kernel registries.
    // 2. common execution provider type specific kernel registries.
    // The 1st and 2nd ones are shared across sessions.
    // The 1st ones should have already been registered via session-level API into KernelRegistryManager.
    //
    // Register 2nd registries into KernelRegistryManager.
    ORT_RETURN_IF_ERROR(kernel_registry_manager_.RegisterKernels(execution_providers_));

    SessionStateInitializer session_initializer{model_location_, graph, session_state_, execution_providers_,
                                                kernel_registry_manager_};

    // create SessionState for subgraphs as it's needed by the transformers
    ORT_RETURN_IF_ERROR(CreateSubgraphSessionState(graph, session_state_));

    // apply any transformations to the main graph and any subgraphs
    ORT_RETURN_IF_ERROR(TransformGraph(graph, graph_transformation_mgr_,
                                       execution_providers_, kernel_registry_manager_,
                                       insert_cast_transformer_,
                                       session_state_));

    // now that all the transforms are done, call Resolve on the main graph. this will recurse into the subgraphs.
    ORT_RETURN_IF_ERROR(graph.Resolve());

<<<<<<< HEAD
    ORT_RETURN_IF_ERROR(session_initializer.CreatePlan(nullptr, {}, session_options_.enable_sequential_execution));
    ORT_RETURN_IF_ERROR(session_initializer.InitializeAndSave(nullptr, session_options_.clean_initializers));
=======
    ORT_RETURN_IF_ERROR(session_initializer.CreatePlan(nullptr, nullptr, session_options_.enable_sequential_execution));
    ORT_RETURN_IF_ERROR(session_initializer.InitializeAndSave(nullptr));
>>>>>>> 628f4c3a

    // handle any subgraphs
    ORT_RETURN_IF_ERROR(InitializeSubgraphSessions(graph, session_state_));

    session_state_.CalculateNodeIndexInfo();

    is_inited_ = true;

    LOGS(*session_logger_, INFO) << "Session successfully initialized.";
  } catch (const NotImplementedException& ex) {
    status = ORT_MAKE_STATUS(ONNXRUNTIME, NOT_IMPLEMENTED, "Exception during initialization: ", ex.what());
    LOGS(*session_logger_, ERROR) << status.ErrorMessage();
  } catch (const std::exception& ex) {
    status = ORT_MAKE_STATUS(ONNXRUNTIME, FAIL, "Exception during initialization: ", ex.what());
    LOGS(*session_logger_, ERROR) << status.ErrorMessage();
  } catch (...) {
    status = ORT_MAKE_STATUS(ONNXRUNTIME, RUNTIME_EXCEPTION, "Encountered unknown exception in Initialize()");
    LOGS(*session_logger_, ERROR) << status.ErrorMessage();
  }

  if (session_profiler_.FEnabled()) {
    session_profiler_.EndTimeAndRecordEvent(profiling::SESSION_EVENT, "session_initialization", tp);
  }
  return status;
}

int InferenceSession::GetCurrentNumRuns() const {
  return current_num_runs_.load();
}

common::Status InferenceSession::CheckTypes(MLDataType actual, MLDataType expected) {
  if (actual == expected) {
    return Status::OK();
  }
  auto actual_name = std::string(typeid(*actual).name());
  auto expected_name = std::string(typeid(*expected).name());
  return Status(common::ONNXRUNTIME, common::INVALID_ARGUMENT,
                "Unexpected input data type. Actual: (" + actual_name + ") , expected: (" + expected_name + ")");
}

common::Status InferenceSession::ValidateInputs(const std::vector<std::string>& feed_names,
                                                const std::vector<MLValue>& feeds) {
  if (feed_names.size() != feeds.size()) {
    return ORT_MAKE_STATUS(ONNXRUNTIME, INVALID_ARGUMENT,
                           "Size mismatch: feed_names has ",
                           feed_names.size(), "elements, but feeds has ",
                           feeds.size(), " elements.");
  }

  // More feeds are offered.
  // In the case of overriding some initializers (which are also taken as graph inputs).
  for (size_t i = 0; i < feeds.size(); ++i) {
    auto iter = input_def_map_.find(feed_names[i]);
    if (input_def_map_.end() == iter) {
      return ORT_MAKE_STATUS(ONNXRUNTIME, INVALID_ARGUMENT,
                             "Invalid Feed Input Name:", feed_names[i]);
    }

    auto expected_type = utils::GetMLDataType(*iter->second);
    auto& input_ml_value = feeds.at(i);
    if (input_ml_value.IsTensor()) {
      auto expected_element_type = expected_type->AsTensorType()->GetElementType();
      auto input_element_type = input_ml_value.Get<Tensor>().DataType();
      ORT_RETURN_IF_ERROR(CheckTypes(input_element_type, expected_element_type));
    } else {
      auto input_type = input_ml_value.Type();
      ORT_RETURN_IF_ERROR(CheckTypes(input_type, expected_type));
    }
  }

  return Status::OK();
}

common::Status InferenceSession::ValidateOutputs(const std::vector<std::string>& output_names,
                                                 const std::vector<MLValue>* p_fetches) {
  if (!p_fetches) {
    return common::Status(common::ONNXRUNTIME, common::INVALID_ARGUMENT,
                          "Output vector pointer is NULL");
  }

  if (output_names.empty()) {
    return common::Status(common::ONNXRUNTIME, common::INVALID_ARGUMENT,
                          "At least one output should be requested.");
  }

  if (!p_fetches->empty() &&
      (output_names.size() != p_fetches->size())) {
    std::ostringstream ostr;
    ostr << "Output vector incorrectly sized: output_names.size(): " << output_names.size()
         << "p_fetches->size(): " << p_fetches->size();
    return common::Status(common::ONNXRUNTIME, common::INVALID_ARGUMENT, ostr.str());
  }

  for (const auto& name : output_names) {
    if (model_output_names_.find(name) == model_output_names_.end()) {
      return common::Status(common::ONNXRUNTIME, common::INVALID_ARGUMENT,
                            "Invalid Output Name:" + name);
    }
  }

  // TODO add more validation here like checking shape of the allocated buffers

  return common::Status::OK();
}

Status InferenceSession::Run(const RunOptions& run_options,
                             const std::vector<std::string>& feed_names,
                             const std::vector<MLValue>& feeds,
                             const std::vector<std::string>& output_names,
                             std::vector<MLValue>* p_fetches) {
  auto tp = session_profiler_.StartTime();
  Status retval = Status::OK();

  try {
    if (!is_inited_) {
      LOGS(*session_logger_, ERROR) << "Session was not initialized";
      return Status(common::ONNXRUNTIME, common::FAIL, "Session not initialized.");
    }

    ORT_RETURN_IF_ERROR(ValidateInputs(feed_names, feeds));

    // if the output vector is non-empty, ensure that its the same size as the output_names
    ORT_RETURN_IF_ERROR(ValidateOutputs(output_names, p_fetches));

    FeedsFetchesInfo info(feed_names, output_names);
    ORT_RETURN_IF_ERROR(info.SetMLValueIdxs(session_state_.GetMLValueNameIdxMap()));
    FeedsFetchesManager feeds_fetches_manager{std::move(info)};

    if (!run_options.run_tag.empty()) {
      LOGS(*session_logger_, INFO) << "Running with tag: " << run_options.run_tag;
    }

    ++current_num_runs_;

    // TODO should we add this exec to the list of executors? i guess its not needed now?

    // scope of owned_run_logger is just the call to Execute.
    // If Execute ever becomes async we need a different approach
    std::unique_ptr<logging::Logger> owned_run_logger;
    auto run_logger = CreateLoggerForRun(run_options, owned_run_logger);

    // info all execution providers InferenceSession:Run started
    // TODO: only call OnRunStart for all providers in-use
    for (auto& xp : execution_providers_) {
      ORT_CHECK_AND_SET_RETVAL(xp->OnRunStart());
    }

    // execute the graph
    ORT_CHECK_AND_SET_RETVAL(
        utils::ExecuteGraph(session_state_, feeds_fetches_manager, feeds, *p_fetches, {},
                            session_options_.enable_sequential_execution, run_options.terminate, run_logger,
                            false));

  } catch (const std::exception& e) {
    retval = Status(common::ONNXRUNTIME, common::FAIL, e.what());
  } catch (...) {
    retval = Status(common::ONNXRUNTIME, common::RUNTIME_EXCEPTION, "Encountered unknown exception in Run()");
  }

  // info all execution providers InferenceSession:Run ended
  for (auto& xp : execution_providers_) {
    ORT_CHECK_AND_SET_RETVAL(xp->OnRunEnd());
  }

  --current_num_runs_;
  if (session_profiler_.FEnabled()) {
    session_profiler_.EndTimeAndRecordEvent(profiling::SESSION_EVENT, "model_run", tp);
  }

  return retval;
}

common::Status InferenceSession::Run(const NameMLValMap& feeds,
                                     const std::vector<std::string>& output_names,
                                     std::vector<MLValue>* p_fetches) {
  return Run(RunOptions(), feeds, output_names, p_fetches);
}

common::Status InferenceSession::Run(const RunOptions& run_options,
                                     const NameMLValMap& feeds_map,
                                     const std::vector<std::string>& output_names,
                                     std::vector<MLValue>* p_fetches) {
  std::vector<std::string> feed_names;
  std::vector<MLValue> feeds;

  auto num_feeds = feeds_map.size();
  feed_names.reserve(num_feeds);
  feeds.reserve(num_feeds);

  for (auto& pair : feeds_map) {
    feed_names.push_back(pair.first);
    feeds.push_back(pair.second);
  }

  return Run(run_options, feed_names, feeds, output_names, p_fetches);
}

std::pair<common::Status, const ModelMetadata*> InferenceSession::GetModelMetadata() const {
  {
    std::lock_guard<onnxruntime::OrtMutex> l(session_mutex_);
    if (!is_model_loaded_) {
      LOGS(*session_logger_, ERROR) << "Model was not loaded";
      return std::make_pair(common::Status(common::ONNXRUNTIME, common::FAIL, "Model was not loaded."),
                            nullptr);
    }
  }

  return std::make_pair(common::Status::OK(), &model_metadata_);
}

std::pair<common::Status, const InputDefList*> InferenceSession::GetModelInputs() const {
  {
    std::lock_guard<onnxruntime::OrtMutex> l(session_mutex_);
    if (!is_model_loaded_) {
      LOGS(*session_logger_, ERROR) << "Model was not loaded";
      return std::make_pair(common::Status(common::ONNXRUNTIME, common::FAIL, "Model was not loaded."),
                            nullptr);
    }
  }

  return std::make_pair(common::Status::OK(), &required_input_def_list_);
}

std::pair<common::Status, const OutputDefList*> InferenceSession::GetModelOutputs() const {
  {
    std::lock_guard<onnxruntime::OrtMutex> l(session_mutex_);
    if (!is_model_loaded_) {
      LOGS(*session_logger_, ERROR) << "Model was not loaded";
      return std::make_pair(common::Status(common::ONNXRUNTIME, common::FAIL, "Model was not loaded."),
                            nullptr);
    }
  }

  return std::make_pair(common::Status::OK(), &output_def_list_);
}

common::Status InferenceSession::NewIOBinding(std::unique_ptr<IOBinding>* io_binding) {
  {
    std::lock_guard<onnxruntime::OrtMutex> l(session_mutex_);
    if (!is_inited_) {
      LOGS(*session_logger_, ERROR) << "Session was not initialized";
      return common::Status(common::ONNXRUNTIME, common::FAIL, "Session not initialized.");
    }
  }

  // private constructor, can't use make_unique
  *io_binding = std::unique_ptr<IOBinding>(new IOBinding(session_state_));
  return Status::OK();
}

common::Status InferenceSession::Run(const RunOptions& run_options, IOBinding& io_binding) {
  // TODO should Run() call io_binding.SynchronizeInputs() or should it let the callers do it?
  // io_binding.SynchronizeInputs();
  return Run(run_options, io_binding.feed_names_, io_binding.feeds_, io_binding.output_names_, &io_binding.outputs_);
}

common::Status InferenceSession::Run(IOBinding& io_binding) {
  RunOptions run_options;
  return Run(run_options, io_binding);
}

template <typename T>
void InferenceSession::StartProfiling(const std::basic_string<T>& file_prefix) {
  std::basic_ostringstream<T> ss;
  ss << file_prefix << "_" << GetCurrentTimeString<T>() << ".json";
  session_profiler_.StartProfiling(ss.str());
}

void InferenceSession::StartProfiling(const std::string& file_prefix) {
  StartProfiling<char>(file_prefix);
}

#ifdef _WIN32
void InferenceSession::StartProfiling(const std::wstring& file_prefix) {
  StartProfiling<PATH_CHAR_TYPE>(file_prefix);
}
#endif

void InferenceSession::StartProfiling(const logging::Logger* logger_ptr) {
  session_profiler_.StartProfiling(logger_ptr);
}

std::string InferenceSession::EndProfiling() {
  if (is_model_loaded_) {
    return session_profiler_.EndProfiling();
  }
  LOGS(*session_logger_, ERROR) << "Could not write a profile because no model was loaded.";
  return std::string();
}

// assumes model has already been loaded before
common::Status InferenceSession::DoPostLoadProcessing(onnxruntime::Model& model) {
  // TODO add other post load processing here
  common::Status status = SaveModelMetadata(model);
  return status;
}

common::Status InferenceSession::SaveModelMetadata(const onnxruntime::Model& model) {
  VLOGS(*session_logger_, 1) << "Saving model metadata";
  const onnxruntime::Graph& graph = model.MainGraph();

  // save model metadata
  model_metadata_.producer_name = model.ProducerName();
  model_metadata_.description = model.DocString();
  model_metadata_.domain = model.Domain();
  model_metadata_.version = model.ModelVersion();
  model_metadata_.custom_metadata_map = model.MetaData();
  model_metadata_.graph_name = graph.Name();

  // save required inputs
  const auto& required_inputs = graph.GetInputs();  // inputs excluding initializers
  required_input_def_list_ = required_inputs;       // A direct copy of required inputs
  required_model_input_names_.reserve(required_inputs.size());
  for (const auto& elem : required_inputs) {
    required_model_input_names_.insert(elem->Name());
  }

  // save all valid inputs
  auto& all_inputs = graph.GetInputsIncludingInitializers();
  input_def_map_.reserve(all_inputs.size());
  model_input_names_.reserve(all_inputs.size());
  for (auto elem : all_inputs) {
    input_def_map_.insert({elem->Name(), elem});
    model_input_names_.insert(elem->Name());
  }

  // save outputs
  const auto& outputs = graph.GetOutputs();
  output_def_list_ = outputs;  // A direct copy of outputs
  model_output_names_.reserve(outputs.size());
  for (const auto& elem : outputs) {
    model_output_names_.insert(elem->Name());
  }

  VLOGS(*session_logger_, 1) << "Done saving model metadata";
  return common::Status::OK();
}

// Create a Logger for a single execution if possible. Otherwise use the default logger.
// If a new logger is created, it will also be stored in new_run_logger,
// which must remain valid for the duration of the execution.
// If the default logger is used, new_run_logger will remain empty.
// The returned value should be used in the execution.
const logging::Logger& InferenceSession::CreateLoggerForRun(const RunOptions& run_options,
                                                            std::unique_ptr<logging::Logger>& new_run_logger) {
  const logging::Logger* run_logger;

  // create a per-run logger if we can
  if (logging_manager_ != nullptr) {
    std::string run_log_id{session_options_.session_logid};

    if (!session_options_.session_logid.empty() && !run_options.run_tag.empty()) {
      run_log_id += ":";
    }

    run_log_id += run_options.run_tag;

    if (run_options.run_log_verbosity_level > 0) {
      new_run_logger = logging_manager_->CreateLogger(run_log_id,
                                                      logging::Severity::kVERBOSE,
                                                      false,
                                                      run_options.run_log_verbosity_level);
    } else {
      new_run_logger = logging_manager_->CreateLogger(run_log_id);
    }

    run_logger = new_run_logger.get();
    VLOGS(*run_logger, 1) << "Created logger for run with id of " << run_log_id;
  } else {
    // fallback to using default logger. this does NOT have any session or run specific id/tag in it
    run_logger = session_logger_;
    VLOGS(*run_logger, 1) << "Using default logger for run " << run_options.run_tag;
  }

  return *run_logger;
}

void InferenceSession::InitLogger(logging::LoggingManager* logging_manager) {
  // create logger for session, using provided logging manager if possible
  if (logging_manager != nullptr) {
    std::string session_logid = !session_options_.session_logid.empty()
                                    ? session_options_.session_logid
                                    : "InferenceSession";  // there's probably a better default...

    if (session_options_.session_log_verbosity_level > 0) {
      owned_session_logger_ = logging_manager->CreateLogger(session_logid,
                                                            logging::Severity::kVERBOSE,
                                                            false,
                                                            session_options_.session_log_verbosity_level);
    } else {
      owned_session_logger_ = logging_manager->CreateLogger(session_logid);
    }
    session_logger_ = owned_session_logger_.get();
  } else {
    session_logger_ = &logging::LoggingManager::DefaultLogger();
  }

  session_state_.SetLogger(*session_logger_);
}

// Registers all the predefined transformers with transformer manager
void InferenceSession::AddPredefinedTransformers(GraphTransformerManager& transformer_manager,
                                                 TransformerLevel graph_optimization_level,
                                                 const std::vector<std::string>& custom_list) {
  auto add_transformers = [&](TransformerLevel level) {
    // Generate and register transformers for level
    auto transformers_to_register = transformer_utils::GenerateTransformers(level, custom_list);
    for (auto& entry : transformers_to_register) {
      transformer_manager.Register(std::move(entry), level);
    }
  };

  ORT_ENFORCE(graph_optimization_level < TransformerLevel::MaxTransformerLevel,
              "Allowed values are 1 and 2. Current level is set to " +
                  std::to_string(static_cast<uint32_t>(graph_optimization_level)));

  if ((graph_optimization_level >= TransformerLevel::Level1) || !custom_list.empty()) {
    add_transformers(TransformerLevel::Level1);
  }

  if ((graph_optimization_level >= TransformerLevel::Level2) || !custom_list.empty()) {
    add_transformers(TransformerLevel::Level2);
  }
}

common::Status InferenceSession::WaitForNotification(Notification* p_executor_done, int64_t timeout_in_ms) {
  if (timeout_in_ms > 0) {
    ORT_NOT_IMPLEMENTED(__FUNCTION__, "timeout_in_ms >0 is not supported");  // TODO
  }
  p_executor_done->WaitForNotification();

  return Status::OK();
}

}  // namespace onnxruntime<|MERGE_RESOLUTION|>--- conflicted
+++ resolved
@@ -420,11 +420,7 @@
       ORT_RETURN_IF_ERROR(initializer.CreatePlan(&node, &implicit_inputs,
                                                  session_options_.enable_sequential_execution));
 
-<<<<<<< HEAD
-      ORT_RETURN_IF_ERROR(initializer.InitializeAndSave(&node.ImplicitInputDefs(), session_options_.clean_initializers));
-=======
-      ORT_RETURN_IF_ERROR(initializer.InitializeAndSave(&implicit_inputs));
->>>>>>> 628f4c3a
+      ORT_RETURN_IF_ERROR(initializer.InitializeAndSave(&implicit_inputs, session_options_.clean_initializers));
 
       // LOGS(*session_logger_, VERBOSE) << std::make_pair(subgraph_info.session_state->GetExecutionPlan(),
       //                                                   &*subgraph_info.session_state);
@@ -492,13 +488,8 @@
     // now that all the transforms are done, call Resolve on the main graph. this will recurse into the subgraphs.
     ORT_RETURN_IF_ERROR(graph.Resolve());
 
-<<<<<<< HEAD
-    ORT_RETURN_IF_ERROR(session_initializer.CreatePlan(nullptr, {}, session_options_.enable_sequential_execution));
+    ORT_RETURN_IF_ERROR(session_initializer.CreatePlan(nullptr, nullptr, session_options_.enable_sequential_execution));
     ORT_RETURN_IF_ERROR(session_initializer.InitializeAndSave(nullptr, session_options_.clean_initializers));
-=======
-    ORT_RETURN_IF_ERROR(session_initializer.CreatePlan(nullptr, nullptr, session_options_.enable_sequential_execution));
-    ORT_RETURN_IF_ERROR(session_initializer.InitializeAndSave(nullptr));
->>>>>>> 628f4c3a
 
     // handle any subgraphs
     ORT_RETURN_IF_ERROR(InitializeSubgraphSessions(graph, session_state_));
