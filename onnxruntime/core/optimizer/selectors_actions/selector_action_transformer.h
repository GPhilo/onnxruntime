// Copyright (c) Microsoft Corporation. All rights reserved.
// Licensed under the MIT License.

#pragma once

#include <functional>
#include <optional>

#include "core/framework/kernel_registry_manager.h"
#include "core/optimizer/graph_transformer.h"
#include "core/optimizer/selectors_actions/actions.h"
#include "core/optimizer/selectors_actions/runtime_optimization_save_context.h"

namespace onnxruntime {

class Graph;
class GraphViewer;
class Node;

#if !defined(ORT_MINIMAL_BUILD)

// Base class for a selector which checks for a match and returns the set of nodes involved.
struct NodeSelector {
<<<<<<< HEAD
  // Select one or more nodes for an Action to process if the constraints are satisfied.
  // `selection` should not be set if this returns false
=======
  // Select one or more nodes for an Action to process if the constraints are satisfied,
  // otherwise returns std::nullopt
>>>>>>> 9d84811f
  virtual std::optional<NodesToOptimizeIndices> Select(const GraphViewer& graph_viewer, const Node& node) const = 0;

  virtual ~NodeSelector() = default;

 protected:
  NodeSelector() = default;
};

struct SelectorAndAction {
  using OpVersionsMap = std::unordered_map<std::string, std::vector<ONNX_NAMESPACE::OperatorSetVersion>>;

  // ctor so we can use make_unique to construct this class
  SelectorAndAction(const std::string& name_in,
                    const OpVersionsMap& ops_and_versions_in,
                    std::unique_ptr<NodeSelector> selector_in,
                    std::unique_ptr<Action> action_in)
      : name{name_in},
        ops_and_versions{ops_and_versions_in},
        selector{std::move(selector_in)},
        action{std::move(action_in)} {}

  const std::string name;
  OpVersionsMap ops_and_versions;
  std::unique_ptr<NodeSelector> selector;
  std::unique_ptr<Action> action;

  // can't copy/assign our unique_ptr members
  ORT_DISALLOW_COPY_AND_ASSIGNMENT(SelectorAndAction);
};
#endif

// class to manage a set of selector and associated actions in a full build,
// or just the set of actions in a minimal build.
class SelectorsAndActions {
 public:
  SelectorsAndActions() = default;

#if !defined(ORT_MINIMAL_BUILD)
  SelectorsAndActions(SelectorsAndActions&& rhs) noexcept
      : selectors_and_actions_map_{std::move(rhs.selectors_and_actions_map_)} {}

  // register a selector and action for the specified ops.
  // the name used in the registration is for matching the action when replaying the optimizations in a minimal build.
  // as it's stored in the ORT format model a shorter name is better. the name is scoped to this SelectorsAndActions
  // instance (which is scoped to a single SelectorActionTransformer instance).
  void RegisterSelectorAndAction(const std::string& name,
                                 const SelectorAndAction::OpVersionsMap& ops_and_versions_in,
                                 std::unique_ptr<NodeSelector> selector_in,
                                 std::unique_ptr<Action> action_in);

  const std::unordered_map<std::string, std::unique_ptr<SelectorAndAction>>& SelectorsAndActionsMap() const {
    return selectors_and_actions_map_;
  }

#else
  SelectorsAndActions(SelectorsAndActions&& rhs) noexcept
      : actions_map_{std::move(rhs.actions_map_)} {}

  void RegisterAction(const std::string& name, std::unique_ptr<Action> action);

  const std::unordered_map<std::string, std::unique_ptr<Action>>& ActionsMap() const {
    return actions_map_;
  }
#endif

  ORT_DISALLOW_COPY_AND_ASSIGNMENT(SelectorsAndActions);

 private:
#if !defined(ORT_MINIMAL_BUILD)
  std::unordered_map<std::string, std::unique_ptr<SelectorAndAction>> selectors_and_actions_map_;
#else
  std::unordered_map<std::string, std::unique_ptr<Action>> actions_map_;
#endif
};

/**
Class that implements graph transformation via a set of Selector+Action pairs.
This setup allows optimizations to be captured and applied at runtime in a minimal build.
*/
class SelectorActionTransformer : public GraphTransformer {
 protected:
  // Set `save_context` to find matching node groups and save them for later replay.
  // If `save_context` is provided, the matching Action for the Selector will not be directly applied to the Graph
  // nodes, but saved as a runtime optimization instead.
  SelectorActionTransformer(const std::string& name, SelectorsAndActions&& selectors_and_actions,
                            std::optional<RuntimeOptimizationSaveContext> save_context);

  // can't copy/assign selectors_and_actions_
  ORT_DISALLOW_COPY_AND_ASSIGNMENT(SelectorActionTransformer);

 private:
  Status ApplyImpl(Graph& graph, bool& modified, int graph_level, const logging::Logger& logger) const override;

  SelectorsAndActions selectors_and_actions_;

#if !defined(ORT_MINIMAL_BUILD)

  // check if the node matches any of the registered operators.
  // if it does, run the Selector.
  // if that selects nodes, run the Action.
  //
  // Some part of the MatchAndProcess use a GraphViewer of the given graph,
  // we choose to supply both the graph and the graph_viewer to avoid expensive
  // and repeatedly construction of the graph_viewer.
  // NOTE, the graph must be the same as the graph_viewer's underlying graph
  Status MatchAndProcess(Graph& graph, const GraphViewer& graph_viewer, Node& node,
                         bool& modified, const logging::Logger& logger) const;

  std::unordered_map<std::string, const SelectorAndAction*> op_type_to_selector_and_action_;
  // If set, save runtime optimization to graph. Otherwise, apply optimization to graph nodes.
  std::optional<RuntimeOptimizationSaveContext> runtime_optimization_save_context_;
#else
  // apply any saved optimizations
  Status ApplySaved(Graph& graph, bool& modified, const logging::Logger& logger) const;
#endif
};

}  // namespace onnxruntime<|MERGE_RESOLUTION|>--- conflicted
+++ resolved
@@ -21,13 +21,8 @@
 
 // Base class for a selector which checks for a match and returns the set of nodes involved.
 struct NodeSelector {
-<<<<<<< HEAD
-  // Select one or more nodes for an Action to process if the constraints are satisfied.
-  // `selection` should not be set if this returns false
-=======
   // Select one or more nodes for an Action to process if the constraints are satisfied,
   // otherwise returns std::nullopt
->>>>>>> 9d84811f
   virtual std::optional<NodesToOptimizeIndices> Select(const GraphViewer& graph_viewer, const Node& node) const = 0;
 
   virtual ~NodeSelector() = default;
