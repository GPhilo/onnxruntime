--- conflicted
+++ resolved
@@ -604,14 +604,8 @@
 
     fail_results.append(result)
 
-<<<<<<< HEAD
 def update_op_metrics_map(model_to_metrics, model_name, ep_to_operator):
     if len(ep_to_operator) == 0:
-=======
-
-def update_metrics_map(model_to_metrics, model_name, ep_to_operator):
-    if len(ep_to_operator) <= 0:
->>>>>>> 0292356b
         return
 
     if model_name not in model_to_metrics:
@@ -621,102 +615,7 @@
         if ep not in model_to_metrics[model_name]:
             model_to_metrics[model_name][ep] = {}
 
-<<<<<<< HEAD
         model_to_metrics[model_name][ep]['op_breakdown'] = get_op_breakdown(op_map)
-=======
-        if ep == cuda or ep == cuda_fp16:
-            model_to_metrics[model_name][ep]["ratio_of_ops_in_cuda_not_fallback_cpu"] = calculate_cuda_op_percentage(
-                op_map
-            )
-            model_to_metrics[model_name][ep]["total_ops"] = get_total_ops(op_map)
-        else:
-            (
-                total_trt_execution_time,
-                total_execution_time,
-                ratio_of_execution_time_in_trt,
-            ) = calculate_trt_latency_percentage(op_map)
-            model_to_metrics[model_name][ep]["total_ops"] = get_total_ops(op_map)
-            model_to_metrics[model_name][ep]["total_trt_execution_time"] = total_trt_execution_time
-            model_to_metrics[model_name][ep]["total_execution_time"] = total_execution_time
-            model_to_metrics[model_name][ep]["ratio_of_execution_time_in_trt"] = ratio_of_execution_time_in_trt
-
-
-def update_metrics_map_ori(model_to_metrics, name, ep_to_operator):
-    if len(ep_to_operator) <= 0:
-        return
-
-    trt_op_map = None
-    trt_fp16_op_map = None
-    cuda_op_map = None
-    cuda_fp16_op_map = None
-
-    for ep, op_map in ep_to_operator.items():
-        if ep == cuda:
-            cuda_op_map = op_map
-        elif ep == cuda_fp16:
-            cuda_fp16_op_map = op_map
-        elif ep == trt:
-            trt_op_map = op_map
-        elif ep == trt_fp16:
-            trt_fp16_op_map = op_map
-
-    if name not in model_to_metrics:
-        model_to_metrics[name] = {}
-
-    if cuda_op_map:
-        model_to_metrics[name]["ratio_of_ops_in_cuda_not_fallback_cpu"] = calculate_cuda_op_percentage(cuda_op_map)
-
-    if trt_op_map:
-        (
-            total_trt_execution_time,
-            total_execution_time,
-            ratio_of_execution_time_in_trt,
-        ) = calculate_trt_latency_percentage(trt_op_map)
-        model_to_metrics[name]["total_trt_execution_time"] = total_trt_execution_time
-        model_to_metrics[name]["total_execution_time"] = total_execution_time
-        model_to_metrics[name]["ratio_of_execution_time_in_trt"] = ratio_of_execution_time_in_trt
-        if cuda_op_map:
-            (
-                total_ops_in_trt,
-                total_ops,
-                ratio_of_ops_in_trt,
-            ) = calculate_trt_op_percentage(trt_op_map, cuda_op_map)
-            model_to_metrics[name]["total_ops_in_trt"] = total_ops_in_trt
-            model_to_metrics[name]["total_ops"] = total_ops
-            model_to_metrics[name]["ratio_of_ops_in_trt"] = ratio_of_ops_in_trt
-
-    if trt_fp16_op_map:
-        (
-            total_trt_execution_time,
-            total_execution_time,
-            ratio_of_execution_time_in_trt,
-        ) = calculate_trt_latency_percentage(trt_fp16_op_map)
-        name_ = name + " (FP16)"
-        model_to_metrics[name_] = {}
-        model_to_metrics[name_]["total_trt_execution_time"] = total_trt_execution_time
-        model_to_metrics[name_]["total_execution_time"] = total_execution_time
-        model_to_metrics[name_]["ratio_of_execution_time_in_trt"] = ratio_of_execution_time_in_trt
-        if cuda_fp16_op_map:
-            (
-                total_ops_in_trt,
-                total_ops,
-                ratio_of_ops_in_trt,
-            ) = calculate_trt_op_percentage(trt_fp16_op_map, cuda_op_map)
-            model_to_metrics[name_]["total_ops_in_trt"] = total_ops_in_trt
-            model_to_metrics[name_]["total_ops"] = total_ops
-            model_to_metrics[name_]["ratio_of_ops_in_trt"] = ratio_of_ops_in_trt
-
-    if debug:
-        pp = pprint.PrettyPrinter(indent=4)
-        logger.info("CUDA operator map:")
-        pp.pprint(cuda_op_map)
-        logger.info("TRT operator map:")
-        pp.pprint(trt_op_map)
-        logger.info("CUDA FP16 operator map:")
-        pp.pprint(cuda_fp16_op_map)
-        logger.info("TRT FP16 operator map:")
-        pp.pprint(trt_fp16_op_map)
->>>>>>> 0292356b
 
 
 ###################################################################################################
@@ -1816,7 +1715,6 @@
 
     logger.info(f"CUDA/TRT latency comparison are saved to csv file: {csv_filename}")
 
-<<<<<<< HEAD
 def get_model_cuda_op_info(model, ep_info, fp16):
     cuda_key = cuda_fp16 if fp16 else cuda
     op_breakdown = ep_info[cuda_key]['op_breakdown']
@@ -1867,28 +1765,12 @@
 def output_metrics(model_to_metrics, csv_filename):
     with open(csv_filename, mode="w", newline='') as csv_file:
         column_names = [c[1] for c in op_metrics_columns]
-=======
-
-def output_metrics(model_to_metrics, csv_filename):
-    with open(csv_filename, mode="w", newline="") as csv_file:
-        column_names = [
-            "Model",
-            "% CUDA operators (not fall back to CPU)",
-            "Total TRT operators",
-            "Total operators",
-            "% TRT operator",
-            "Total TRT execution time",
-            "Total execution time",
-            "% TRT execution time",
-        ]
->>>>>>> 0292356b
         csv_writer = csv.writer(csv_file)
         csv_writer.writerow(column_names)
 
         results = []
         for model, ep_info in model_to_metrics.items():
             if cuda in ep_info:
-<<<<<<< HEAD
                 model_cuda_op_info = get_model_cuda_op_info(model, ep_info, False)
                 results.append(model_cuda_op_info)
 
@@ -1906,65 +1788,6 @@
         
         for value in results:
             row = [value[c[0]] for c in op_metrics_columns]
-=======
-                result["ratio_of_ops_in_cuda_not_fallback_cpu"] = ep_info[cuda]["ratio_of_ops_in_cuda_not_fallback_cpu"]
-
-            if trt in ep_info:
-                result["total_trt_execution_time"] = ep_info[trt]["total_trt_execution_time"]
-                result["total_execution_time"] = ep_info[trt]["total_execution_time"]
-                result["ratio_of_execution_time_in_trt"] = ep_info[trt]["ratio_of_execution_time_in_trt"]
-
-            if cuda in ep_info and trt in ep_info:
-                ########################################################################################
-                # equation of % TRT ops:
-                # (total ops in cuda json - cuda and cpu ops in trt json)/ total ops in cuda json
-                ########################################################################################
-                total_ops_in_cuda = ep_info[cuda]["total_ops"]
-                cuda_cpu_ops_in_trt = ep_info[trt]["total_ops"]
-
-                result["total_ops_in_trt"] = total_ops_in_cuda - cuda_cpu_ops_in_trt
-                result["total_ops"] = total_ops_in_cuda
-                result["ratio_of_ops_in_trt"] = (total_ops_in_cuda - cuda_cpu_ops_in_trt) / total_ops_in_cuda
-
-            if cuda_fp16 in ep_info:
-                result_fp16["ratio_of_ops_in_cuda_not_fallback_cpu"] = ep_info[cuda_fp16][
-                    "ratio_of_ops_in_cuda_not_fallback_cpu"
-                ]
-
-            if trt_fp16 in ep_info:
-                result_fp16["total_trt_execution_time"] = ep_info[trt_fp16]["total_trt_execution_time"]
-                result_fp16["total_execution_time"] = ep_info[trt_fp16]["total_execution_time"]
-                result_fp16["ratio_of_execution_time_in_trt"] = ep_info[trt_fp16]["ratio_of_execution_time_in_trt"]
-
-            if cuda_fp16 in ep_info and trt_fp16 in ep_info:
-                ########################################################################################
-                # equation of % TRT ops:
-                # (total ops in cuda json - cuda and cpu ops in trt json)/ total ops in cuda json
-                ########################################################################################
-                total_ops_in_cuda = ep_info[cuda_fp16]["total_ops"]
-                cuda_cpu_ops_in_trt = ep_info[trt_fp16]["total_ops"]
-
-                result_fp16["total_ops_in_trt"] = total_ops_in_cuda - cuda_cpu_ops_in_trt
-                result_fp16["total_ops"] = total_ops_in_cuda
-                result_fp16["ratio_of_ops_in_trt"] = (total_ops_in_cuda - cuda_cpu_ops_in_trt) / total_ops_in_cuda
-
-            results.append(result)
-            results.append(result_fp16)
-
-        for value in results:
-            row = [
-                value["model_name"],
-                value["ratio_of_ops_in_cuda_not_fallback_cpu"]
-                if "ratio_of_ops_in_cuda_not_fallback_cpu" in value
-                else "  ",
-                value["total_ops_in_trt"] if "total_ops_in_trt" in value else "  ",
-                value["total_ops"] if "total_ops" in value else "  ",
-                value["ratio_of_ops_in_trt"] if "ratio_of_ops_in_trt" in value else "  ",
-                value["total_trt_execution_time"] if "total_trt_execution_time" in value else "  ",
-                value["total_execution_time"] if "total_execution_time" in value else "  ",
-                value["ratio_of_execution_time_in_trt"] if "ratio_of_execution_time_in_trt" in value else "  ",
-            ]
->>>>>>> 0292356b
             csv_writer.writerow(row)
 
     logger.info(f"Tensorrt ratio metrics are saved to csv file: {csv_filename}")
