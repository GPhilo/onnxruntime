--- conflicted
+++ resolved
@@ -12,26 +12,6 @@
 import warnings
 from collections import OrderedDict, namedtuple
 from distutils.version import LooseVersion
-<<<<<<< HEAD
-from inspect import signature
-from time import sleep
-from unittest.mock import patch
-=======
-from onnxruntime.training.ortmodule._custom_gradient_registry import register_gradient
-from onnxruntime.training.ortmodule import (
-    ORTModule,
-    _utils,
-    _io,
-    DebugOptions,
-    LogLevel,
-    _fallback,
-    _graph_execution_manager,
-)
-import onnxruntime.training.ortmodule as ortmodule_module
-
-from onnxruntime.training.optim import FusedAdam, AdamWMode
-from transformers import AdamW
->>>>>>> 9e7753c1
 
 import _test_helpers
 import pytest
@@ -2656,12 +2636,8 @@
 
     # Now that the model has been exported, feed in data from device other than the model device
     x = torch.randn(N, D_in, device=data_device)
-<<<<<<< HEAD
     from onnxruntime.training.ortmodule._fallback import ORTModuleDeviceException, _FallbackPolicy
-=======
-    from onnxruntime.training.ortmodule._fallback import _FallbackPolicy, ORTModuleDeviceException
-
->>>>>>> 9e7753c1
+
     if _test_helpers.is_all_or_nothing_fallback_enabled(None, _FallbackPolicy.FALLBACK_UNSUPPORTED_DEVICE):
         # Fallback
         with pytest.raises(RuntimeError) as runtime_error:
